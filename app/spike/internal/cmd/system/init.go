//    \\ SPIKE: Secure your secrets with SPIFFE.
//  \\\\\ Copyright 2024-present SPIKE contributors.
// \\\\\\\ SPDX-License-Identifier: Apache-2.0

package system

import (
	"fmt"

	"github.com/spf13/cobra"
	"github.com/spiffe/go-spiffe/v2/workloadapi"
	spike "github.com/spiffe/spike-sdk-go/api"
	"github.com/spiffe/spike-sdk-go/api/entity"

	"github.com/spiffe/spike/internal/config"
<<<<<<< HEAD
=======
	"github.com/spiffe/spike/internal/entity/data"
	"github.com/spiffe/spike/pkg/retry"
>>>>>>> 54ab3699
)

// NewSystemInitCommand creates and returns a new cobra.Command for initializing
// the SPIKE system. It configures a command that handles first-time setup by
// generating and storing authentication credentials.
//
// Parameters:
//   - source: X.509 source for workload API authentication
//
// Returns:
//   - *cobra.Command: Configured initialization command
//
// The command will:
//  1. Check if SPIKE is already initialized
//  2. If not initialized:
//     - Generate a new admin token
//     - Save the token using the provided X.509 source
//     - Store the token in SpikeAdminTokenFile()
//
// Error cases:
//   - Already initialized: Notifies user and exits
//   - Token save failure: Displays error message
//
// Note: This implementation is transitional. Future versions will:
//   - Replace admin token storage with temporary token exchange
//   - Integrate with 'pilot login' flow
//   - Include database configuration
func NewSystemInitCommand(source *workloadapi.X509Source) *cobra.Command {
	var initCmd = &cobra.Command{
		Use:   "init",
		Short: "Initialize spike configuration",
		Run: func(cmd *cobra.Command, args []string) {
<<<<<<< HEAD
			state, err := spike.CheckInitState(source)
=======
			retrier := retry.NewExponentialRetrier()
			typedRetrier := retry.NewTypedRetrier[data.InitState](retrier)

			ctx := cmd.Context()
			state, err := typedRetrier.RetryWithBackoff(ctx, func() (data.InitState, error) {
				return auth.CheckInitState(source)
			})
>>>>>>> 54ab3699

			if err != nil {
				fmt.Println("Failed to check initialization state:")
				fmt.Println(err.Error())
				return
			}

			if state == entity.AlreadyInitialized {
				fmt.Println("SPIKE is already initialized.")
				fmt.Println("Nothing to do.")
				return
			}

<<<<<<< HEAD
			err = spike.Init(source)
=======
			err = retrier.RetryWithBackoff(ctx, func() error {
				return auth.Init(source)
			})

>>>>>>> 54ab3699
			if err != nil {
				fmt.Println("Failed to save admin token:")
				fmt.Println(err.Error())
				return
			}

			fmt.Println("")
			fmt.Println("    SPIKE system initialization completed.")
			fmt.Println("")
			fmt.Println("    >>> Recovery token saved to:")
			fmt.Printf("    >>> %s\n", config.SpikePilotRootKeyRecoveryFile())
			fmt.Println("")
			fmt.Println("    The recovery token is the only way to")
			fmt.Println("    recover SPIKE after a total system crash.")
			fmt.Println("    * Keep it SAFE and do not share it.")
			fmt.Println("    * ENCRYPT it and store it in a SECURE location.")
			fmt.Println("    * DO NOT KEEP IT ON THIS MACHINE.")
			fmt.Println("")
		},
	}

	return initCmd
}<|MERGE_RESOLUTION|>--- conflicted
+++ resolved
@@ -11,13 +11,8 @@
 	"github.com/spiffe/go-spiffe/v2/workloadapi"
 	spike "github.com/spiffe/spike-sdk-go/api"
 	"github.com/spiffe/spike-sdk-go/api/entity"
-
+  
 	"github.com/spiffe/spike/internal/config"
-<<<<<<< HEAD
-=======
-	"github.com/spiffe/spike/internal/entity/data"
-	"github.com/spiffe/spike/pkg/retry"
->>>>>>> 54ab3699
 )
 
 // NewSystemInitCommand creates and returns a new cobra.Command for initializing
@@ -50,17 +45,13 @@
 		Use:   "init",
 		Short: "Initialize spike configuration",
 		Run: func(cmd *cobra.Command, args []string) {
-<<<<<<< HEAD
-			state, err := spike.CheckInitState(source)
-=======
 			retrier := retry.NewExponentialRetrier()
 			typedRetrier := retry.NewTypedRetrier[data.InitState](retrier)
 
 			ctx := cmd.Context()
 			state, err := typedRetrier.RetryWithBackoff(ctx, func() (data.InitState, error) {
-				return auth.CheckInitState(source)
+				return spike.CheckInitState(source)
 			})
->>>>>>> 54ab3699
 
 			if err != nil {
 				fmt.Println("Failed to check initialization state:")
@@ -74,14 +65,10 @@
 				return
 			}
 
-<<<<<<< HEAD
-			err = spike.Init(source)
-=======
 			err = retrier.RetryWithBackoff(ctx, func() error {
-				return auth.Init(source)
+				return spike.Init(source)
 			})
 
->>>>>>> 54ab3699
 			if err != nil {
 				fmt.Println("Failed to save admin token:")
 				fmt.Println(err.Error())
